--- conflicted
+++ resolved
@@ -185,29 +185,15 @@
         let mut rng = SeededRng::thread_rng();
         unwrap!(rust_sodium::init_with_rng(&mut rng));
 
-<<<<<<< HEAD
-        let keys0 = sign::gen_keypair();
-        let keys1 = sign::gen_keypair();
-        let peer_id0 = PeerId::new(0, keys0.0);
-        let peer_id1 = PeerId::new(0, keys1.0);
-        let payload = "Gone";
-        let vote0 = unwrap!(Vote::new(&keys0.1, payload));
-        assert!(vote0.validate_signature(&peer_id0));
-        let vote1 = unwrap!(Vote::new(&keys1.1, payload));
-        assert!(vote1.validate_signature(&peer_id1));
-        let peer_id00 = PeerId::new(1u8, keys0.0);
-        let peer_id10 = PeerId::new(rng.gen_range(0, 255), keys1.0);
-        let proof0 = unwrap!(vote0.proof(&peer_id00));
-=======
         let mut full_info_0 = FullInfo::node_new(0);
         let mut full_info_1 = FullInfo::node_new(0);
         let public_info_0 = *full_info_0.public_info();
         let public_info_1 = *full_info_1.public_info();
 
-        let payload = SectionState::Gone(public_info_0);
-        let vote0 = unwrap!(Vote::new(full_info_0.secret_sign_key(), payload.clone()));
+        let payload = "Gone";
+        let vote0 = unwrap!(Vote::new(full_info_0.secret_sign_key(), payload));
         assert!(vote0.validate_signature(&public_info_0));
-        let vote1 = unwrap!(Vote::new(full_info_1.secret_sign_key(), payload.clone()));
+        let vote1 = unwrap!(Vote::new(full_info_1.secret_sign_key(), payload));
         assert!(vote1.validate_signature(&public_info_1));
 
         full_info_0.set_age(1u8);
@@ -216,7 +202,6 @@
         let public_info_10 = *full_info_1.public_info();
 
         let proof0 = unwrap!(vote0.proof(&public_info_00));
->>>>>>> 77c51ccb
         assert!(proof0.validate_signature(&payload));
         let proof1 = unwrap!(vote1.proof(&public_info_10));
         assert!(proof1.validate_signature(&payload));
@@ -237,29 +222,14 @@
         let mut rng = SeededRng::thread_rng();
         unwrap!(rust_sodium::init_with_rng(&mut rng));
 
-<<<<<<< HEAD
-        let keys0 = sign::gen_keypair();
-        let keys1 = sign::gen_keypair();
-        let keys2 = sign::gen_keypair();
-        let payload = "Gone";
-        let vote0 = unwrap!(Vote::new(&keys0.1, payload));
-        let vote1 = unwrap!(Vote::new(&keys1.1, payload));
-        let vote2 = unwrap!(Vote::new(&keys2.1, payload));
-        let age0 = rng.gen_range(0, 255);
-        let age1 = rng.gen_range(0, 255);
-        let age2 = rng.gen_range(0, 255);
-        let peer_id0 = PeerId::new(age0, keys0.0);
-        let peer_id1 = PeerId::new(age1, keys1.0);
-        let peer_id2 = PeerId::new(age2, keys2.0);
-=======
         let mut full_info_0 = FullInfo::node_new(0);
         let mut full_info_1 = FullInfo::node_new(0);
         let mut full_info_2 = FullInfo::node_new(0);
 
-        let payload = SectionState::Gone(*full_info_0.public_info());
-        let vote0 = unwrap!(Vote::new(full_info_0.secret_sign_key(), payload.clone()));
-        let vote1 = unwrap!(Vote::new(full_info_1.secret_sign_key(), payload.clone()));
-        let vote2 = unwrap!(Vote::new(full_info_2.secret_sign_key(), payload.clone()));
+        let payload = "Gone";
+        let vote0 = unwrap!(Vote::new(full_info_0.secret_sign_key(), payload));
+        let vote1 = unwrap!(Vote::new(full_info_1.secret_sign_key(), payload));
+        let vote2 = unwrap!(Vote::new(full_info_2.secret_sign_key(), payload));
         let age0: u8 = rng.gen_range(0, 255);
         let age1: u8 = rng.gen_range(0, 255);
         let age2: u8 = rng.gen_range(0, 255);
@@ -270,7 +240,6 @@
         let public_info_1 = *full_info_1.public_info();
         let public_info_2 = *full_info_2.public_info();
 
->>>>>>> 77c51ccb
         let mut valid_voters = BTreeSet::new();
         let _ = valid_voters.insert(public_info_0);
         let _ = valid_voters.insert(public_info_1);
