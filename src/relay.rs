--- conflicted
+++ resolved
@@ -124,16 +124,10 @@
     }
 
     /// Returns true if we already have a name associated with this endpoint.
-<<<<<<< HEAD
-    //pub fn contains_endpoint(&self, relay_endpoint: &Endpoint) -> bool {
-    //    self.lookup_map.contains_key(relay_endpoint)
-    //}
-=======
     #[allow(dead_code)]
     pub fn contains_endpoint(&self, relay_endpoint: &Endpoint) -> bool {
         self.lookup_map.contains_key(relay_endpoint)
     }
->>>>>>> 80343262
 
     /// Returns Option<NameType> if an endpoint is found
     pub fn lookup_endpoint(&self, relay_endpoint: &Endpoint) -> Option<Address> {
