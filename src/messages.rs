// Copyright 2015 MaidSafe.net limited.
//
// This SAFE Network Software is licensed to you under (1) the MaidSafe.net Commercial License,
// version 1.0 or later, or (2) The General Public License (GPL), version 3, depending on which
// licence you accepted on initial access to the Software (the "Licences").
//
// By contributing code to the SAFE Network Software, or to this project generally, you agree to be
// bound by the terms of the MaidSafe Contributor Agreement, version 1.0.  This, along with the
// Licenses can be found in the root directory of this project at LICENSE, COPYING and CONTRIBUTOR.
//
// Unless required by applicable law or agreed to in writing, the SAFE Network Software distributed
// under the GPL Licence is distributed on an "AS IS" BASIS, WITHOUT WARRANTIES OR CONDITIONS OF ANY
// KIND, either express or implied.
//
// Please review the Licences for the specific language governing permissions and limitations
// relating to use of the SAFE Network Software.

use std::fmt;
use data::{Data, DataRequest};
use id::{FullId, PublicId};
use types::MessageId;
use xor_name::XorName;
use error::RoutingError;
use sodiumoxide::crypto::{box_, sign};
use sodiumoxide::crypto::hash::sha512;
use authority::Authority;
use maidsafe_utilities::serialisation::serialise;
use rustc_serialize::{Decoder, Encoder};

/// Wrapper of all messages.
///
/// This is the only type allowed to be sent / received on the network.
#[derive(Debug, RustcEncodable, RustcDecodable)]
pub enum Message {
    /// A message sent between two nodes directly
    DirectMessage(DirectMessage),
    /// A message sent across the network (in transit)
    HopMessage(HopMessage),
}

/// Messages sent via a direct connection.
///
/// Allows routing to directly send specific messages between nodes.
#[derive(RustcEncodable, RustcDecodable)]
pub enum DirectMessage {
    /// Sent from the bootstrap node to a client in response to `ClientIdentify`.
    BootstrapIdentify {
        /// The bootstrape node's keys and name.
        public_id: ::id::PublicId,
        /// The dynamically calculated quorum size the client's accumulator should use.
        current_quorum_size: usize,
    },
    /// Sent to the client to indicate that this node is not available as a bootstrap node.
    BootstrapDeny,
    /// Sent from a newly connected client to the bootstrap node to inform it about the client's
    /// public ID.
    ClientIdentify {
        /// Serialised keys and claimed name.
        serialised_public_id: Vec<u8>,
        /// Signature of the client.
        signature: sign::Signature,
        /// Indicate whether we intend to remain a client, as opposed to becoming a routing node.
        client_restriction: bool,
    },
    /// Sent from a node to a node, to allow the latter to add the former to its routing table.
    NodeIdentify {
        /// Keys and claimed name, serialised outside routing.
        serialised_public_id: Vec<u8>,
        /// Signature of the originator of this message.
        signature: sign::Signature,
    },
}

/// And individual hop message that represents a part of the route of a message in transit.
///
/// To relay a `SignedMessage` via another node, the `SignedMessage` is wrapped in a `HopMessage`.
/// The `signature` is from the node that sends this directly to a node in its routing table. To
/// prevent Man-in-the-middle attacks, the `content` is signed by the original sender.
#[derive(RustcEncodable, RustcDecodable)]
pub struct HopMessage {
    /// Wrapped signed message.
    content: SignedMessage,
    /// Name of the previous node in the `content`'s route.
    name: XorName,
    /// Signature to be validated against `name`'s public key.
    signature: sign::Signature,
}

impl HopMessage {
    /// Wrap `content` for transmission to the next hop and sign it.
    pub fn new(content: SignedMessage,
               name: XorName,
               sign_key: &sign::SecretKey)
               -> Result<HopMessage, RoutingError> {
        let bytes_to_sign = try!(serialise(&(&content, &name)));
        Ok(HopMessage {
            content: content,
            name: name,
            signature: sign::sign_detached(&bytes_to_sign, sign_key),
        })
    }

    /// Validate that the message is signed by `verification_key` contained in message.
    ///
    /// This does not imply that the message came from a known node. That requires a check against
    /// the routing table to identify the name associated with the `verification_key`.
    pub fn verify(&self, verification_key: &sign::PublicKey) -> Result<(), RoutingError> {
        let signed_bytes = try!(serialise(&(&self.content, &self.name)));
        if sign::verify_detached(&self.signature, &signed_bytes, verification_key) {
            Ok(())
        } else {
            Err(RoutingError::FailedSignature)
        }
    }

    /// Returns the `SignedMessage` and the `name` of the previous routing node.
    ///
    /// Does not validate the message! [#verify] must be called to ensure that the sender is valid
    /// and signed the message.
    pub fn content(&self) -> &SignedMessage {
        &self.content
    }

    /// The name of the previous node in the signed message's route.
    pub fn name(&self) -> &XorName {
        &self.name
    }
}

/// Wrapper around a routing message, signed by the originator of the message.
#[derive(Ord, PartialOrd, Eq, PartialEq, Clone, Hash, RustcEncodable, RustcDecodable)]
pub struct SignedMessage {
    /// A request or response type message.
    content: RoutingMessage,
    /// Claimed public ID of a node or client.
    ///
    /// For clients this is easily verifiable since their name is computed from the ID. For nodes it
    /// needs to be confirmed by their `NodeManager`.
    public_id: PublicId,
    signature: sign::Signature,
}

impl SignedMessage {
    /// Creates a `SignedMessage` with the given `content` and signed by the given `full_id`.
    pub fn new(content: RoutingMessage, full_id: &FullId) -> Result<SignedMessage, RoutingError> {
        let bytes_to_sign = try!(serialise(&(&content, full_id.public_id())));
        Ok(SignedMessage {
            content: content,
            public_id: full_id.public_id().clone(),
            signature: sign::sign_detached(&bytes_to_sign, full_id.signing_private_key()),
        })
    }

    /// Confirms the signature against the claimed public ID.
    pub fn check_integrity(&self) -> Result<(), RoutingError> {
        let signed_bytes = try!(serialise(&(&self.content, &self.public_id)));
        if sign::verify_detached(&self.signature,
                                 &signed_bytes,
                                 self.public_id().signing_public_key()) {
            Ok(())
        } else {
            Err(RoutingError::FailedSignature)
        }
    }

    /// The routing message that was signed.
    pub fn content(&self) -> &RoutingMessage {
        &self.content
    }

    /// The `PublicId` associated with the signed message
    pub fn public_id(&self) -> &PublicId {
        &self.public_id
    }
}

/// Variant type to hold `either` a request or response.
#[derive(Ord, PartialOrd, Eq, PartialEq, Clone, Hash, Debug, RustcEncodable, RustcDecodable)]
pub enum RoutingMessage {
    /// Outgoing RPC type message.
    Request(RequestMessage),
    /// Incoming answer to request RPC.
    Response(ResponseMessage),
}

impl RoutingMessage {
    /// Returns the sender, i. e. the source authority of the routing message.
    pub fn src(&self) -> &Authority {
        match *self {
            RoutingMessage::Request(ref msg) => &msg.src,
            RoutingMessage::Response(ref msg) => &msg.src,
        }
    }

    /// Returns the recipient, i. e. the destination authority of routing message.
    pub fn dst(&self) -> &Authority {
        match *self {
            RoutingMessage::Request(ref msg) => &msg.dst,
            RoutingMessage::Response(ref msg) => &msg.dst,
        }
    }
}

/// A request message wrapper
#[derive(Ord, PartialOrd, Eq, PartialEq, Clone, Hash, Debug, RustcEncodable, RustcDecodable)]
pub struct RequestMessage {
    /// Source authority
    pub src: Authority,
    /// Destination authority
    pub dst: Authority,
    /// The request content
    pub content: RequestContent,
}

/// A response message wrapper
#[derive(Ord, PartialOrd, Eq, PartialEq, Clone, Hash, Debug, RustcEncodable, RustcDecodable)]
pub struct ResponseMessage {
    /// Source authority
    pub src: Authority,
    /// Destination authority
    pub dst: Authority,
    /// The response content
    pub content: ResponseContent,
}

/// The request types
#[derive(Ord, PartialOrd, Eq, PartialEq, Clone, Hash, RustcEncodable, RustcDecodable)]
pub enum RequestContent {
    // ---------- Internal ------------
    /// Ask the network to alter your `PublicId` name.
    ///
    /// This is sent by a `Client` to its `NaeManager` with the intent to become a routing node with
    /// a new name chosen by the `NaeManager`.
    GetNetworkName {
        /// The client's `PublicId` (public keys and name)
        current_id: PublicId,
    },
    /// Notify a joining node's `NodeManager` so that it expects a `GetCloseGroup` request from it.
    ExpectCloseNode {
        /// The joining node's `PublicId` (public keys and name)
        expect_id: PublicId,
    },
    /// Request the `PublicId`s of the recipient's close group.
    ///
    /// This is sent from a joining node to its `NodeManager` to request the `PublicId`s of the
    /// `NodeManager`'s members.
    GetCloseGroup,
    /// Request a direct connection to the recipient.
    Connect,
    /// Send our endpoints encrypted to a node we wish to connect to and have the keys for.
    Endpoints {
        /// Encrypted crust endpoints (socket address and protocol).
        encrypted_endpoints: Vec<u8>,
        /// Nonce used to provide a salt in the encrytped message.
        nonce_bytes: [u8; box_::NONCEBYTES],
    },
    /// Ask each member of a group near a node address for the `PublicId`.
    GetPublicId,
    /// Ask for a `PublicId` but provide our endpoints encrytped.
    GetPublicIdWithEndpoints {
        /// Encrypted crust endpoints (socket address and protocol).
        encrypted_endpoints: Vec<u8>,
        /// Nonce used to provide a salt in the encrytped message.
        nonce_bytes: [u8; box_::NONCEBYTES],
    },
    /// Message from upper layers sending network state on any network churn event.
    Refresh(Vec<u8>),
    // ---------- External ------------
    /// Ask for data from network, passed from API with data name as parameter
    Get(DataRequest, MessageId),
    /// Put data to network. Provide actual data as parameter
    Put(Data, MessageId),
    /// Post data to network. Provide actual data as parameter
    Post(Data, MessageId),
    /// Delete data from network. Provide actual data as parameter
    Delete(Data, MessageId),
}

/// The response types
///
/// All responses map to a specific request, and where the request was from a single node
/// or client, the response will contain the signed request to prevent forgery.
#[derive(Ord, PartialOrd, Eq, PartialEq, Clone, Hash, RustcEncodable, RustcDecodable)]
pub enum ResponseContent {
    // ---------- Internal ------------
    /// Reply with the new `PublicId` for the joining node.
    ///
    /// Sent from the `NaeManager` to the `Client`.
    GetNetworkName {
        /// Supplied `PublicId`, but with the new name
        relocated_id: PublicId,
    },
    /// Reply with the requested `PublicId`.
    ///
    /// Sent from the `NodeManager` to the joining node.
    GetPublicId {
        /// The requested `PublicId`
        public_id: PublicId,
    },
    /// Reply with the `PublicId` along with the sender's encrypted endpoints
    ///
    /// Sent from a `ManagedNode` to another node or client.
    GetPublicIdWithEndpoints {
        /// Our `PublicId`
        public_id: PublicId,
        /// Their endpoints
        encrypted_endpoints: Vec<u8>,
        /// Message salt
        nonce_bytes: [u8; box_::NONCEBYTES],
    },
    /// Return the close `PublicId`s back to the requestor.
    ///
    /// Sent from a `NodeManager` to a node or client.
    GetCloseGroup {
        /// Our close group `PublicId`s.
        close_group_ids: Vec<PublicId>,
    },
    // ---------- External ------------
    /// Reply with the requested data (may not be ignored)
    ///
    /// Sent from a `ManagedNode` to an `NaeManager`, and from there to a `Client`, although this
    /// may be shortcut if the data is in a node's cache.
    GetSuccess(Data, MessageId),
    /// Success token for Put (may be ignored)
    PutSuccess(sha512::Digest, MessageId),
    /// Success token for Post  (may be ignored)
    PostSuccess(sha512::Digest, MessageId),
    /// Success token for delete  (may be ignored)
    DeleteSuccess(sha512::Digest, MessageId),
    /// Error for `Get`, includes signed request to prevent injection attacks
    GetFailure {
        /// Unique message identifier
        id: MessageId,
        /// Originator's signed request
        request: RequestMessage,
        /// Error type sent back, may be injected from upper layers
        external_error_indicator: Vec<u8>,
    },
    /// Error for Put, includes signed request to prevent injection attacks
    PutFailure {
        /// Unique message identifier
        id: MessageId,
        /// Originator's signed request
        request: RequestMessage,
        /// Error type sent back, may be injected from upper layers
        external_error_indicator: Vec<u8>,
    },
    /// Error for Post, includes signed request to prevent injection attacks
    PostFailure {
        /// Unique message identifier
        id: MessageId,
        /// Originator's signed request
        request: RequestMessage,
        /// Error type sent back, may be injected from upper layers
        external_error_indicator: Vec<u8>,
    },
    /// Error for delete, includes signed request to prevent injection attacks
    DeleteFailure {
        /// Unique message identifier
        id: MessageId,
        /// Originator's signed request
        request: RequestMessage,
        /// Error type sent back, may be injected from upper layers
        external_error_indicator: Vec<u8>,
    },
}

impl fmt::Debug for DirectMessage {
    fn fmt(&self, formatter: &mut fmt::Formatter) -> Result<(), fmt::Error> {
        match *self {
            DirectMessage::BootstrapIdentify { ref public_id, ref current_quorum_size } =>
                write!(formatter, "DirectMessage {{ BootstrapIdentify {{ {:?}, {:?} }} }}",
                    public_id, current_quorum_size),
            DirectMessage::BootstrapDeny =>
                write!(formatter, "DirectMessage {{ BootstrapDeny }}"),
            DirectMessage::ClientIdentify { ref client_restriction, .. } =>
                write!(formatter, "DirectMessage {{ ClientIdentify {{ .., {:?} }} }}", client_restriction),
            DirectMessage::NodeIdentify { .. } =>
                write!(formatter, "DirectMessage {{ NodeIdentify {{ .. }} }}"),
        }
    }
}

impl fmt::Debug for HopMessage {
    fn fmt(&self, formatter: &mut fmt::Formatter) -> Result<(), fmt::Error> {
        write!(formatter, "HopMessage {{ content: {:?}, name: {:?}, signature: .. }}",
            self.content, self.name)
    }
}

impl fmt::Debug for SignedMessage {
    fn fmt(&self, formatter: &mut fmt::Formatter) -> Result<(), fmt::Error> {
        write!(formatter, "SignedMessage {{ content: {:?}, public_id: {:?}, signature: .. }}",
            self.content, self.public_id)
    }
}

impl fmt::Debug for RequestContent {
    fn fmt(&self, formatter: &mut fmt::Formatter) -> Result<(), fmt::Error> {
        match *self {
            RequestContent::GetNetworkName { ref current_id } =>
                write!(formatter, "RequestContent {{ GetNetworkName {{ {:?} }} }}", current_id),
            RequestContent::ExpectCloseNode { ref expect_id } =>
                write!(formatter, "RequestContent {{ ExpectCloseNode {{ {:?} }} }}", expect_id),
            RequestContent::GetCloseGroup =>
                write!(formatter, "RequestContent {{ GetCloseGroup }}"),
            RequestContent::Connect =>
                write!(formatter, "RequestContent {{ Connect }}"),
            RequestContent::Endpoints { .. } =>
                write!(formatter, "RequestContent {{ Endpoints {{ .. }} }}"),
            RequestContent::GetPublicId =>
                write!(formatter, "RequestContent {{ GetPublicId }}"),
            RequestContent::GetPublicIdWithEndpoints { .. } =>
                write!(formatter, "RequestContent {{ GetPublicIdWithEndpoints {{ .. }} }}"),
            RequestContent::Refresh(..) =>
                write!(formatter, "RequestContent {{ Refresh(..) }}"),
            RequestContent::Get(ref data_request, ref message_id) =>
                write!(formatter, "RequestContent {{ Get( {:?}, {:?} ) }}", data_request, message_id),
            RequestContent::Put(ref data, ref message_id) =>
                write!(formatter, "RequestContent {{ Put( {:?}, {:?} ) }}", data, message_id),
            RequestContent::Post(ref data, ref message_id) =>
                write!(formatter, "RequestContent {{ Post( {:?}, {:?} ) }}", data, message_id),
            RequestContent::Delete(ref data, ref message_id) =>
                write!(formatter, "RequestContent {{ Delete( {:?}, {:?} ) }}", data, message_id),
        }
    }
}

impl fmt::Debug for ResponseContent {
    fn fmt(&self, formatter: &mut fmt::Formatter) -> Result<(), fmt::Error> {
        match *self {
            ResponseContent::GetNetworkName { ref relocated_id } =>
                write!(formatter, "ResponseContent {{ GetNetworkName {{ {:?} }} }}", relocated_id),
            ResponseContent::GetPublicId { ref public_id } =>
                write!(formatter, "ResponseContent {{ GetPublicId {{ {:?} }} }}", public_id),
            ResponseContent::GetPublicIdWithEndpoints { ref public_id, .. } =>
                write!(formatter, "ResponseContent {{ GetPublicIdWithEndpoints {{ {:?}, .. }} }}", public_id),
            ResponseContent::GetCloseGroup { ref close_group_ids } =>
                write!(formatter, "ResponseContent {{ GetCloseGroup {{ {:?} }} }}", close_group_ids),
            ResponseContent::GetSuccess(ref data, ref message_id) =>
                write!(formatter, "ResponseContent {{ GetSuccess {{ {:?}, {:?} }} }}", data, message_id),
            ResponseContent::PutSuccess(ref digest, ref message_id) =>
                write!(formatter, "ResponseContent {{ PutSuccess {{ {:?}, {:?} }} }}", digest, message_id),
            ResponseContent::PostSuccess(ref digest, ref message_id) =>
                write!(formatter, "ResponseContent {{ PostSuccess {{ {:?}, {:?} }} }}", digest, message_id),
            ResponseContent::DeleteSuccess(ref digest, ref message_id) =>
                write!(formatter, "ResponseContent {{ DeleteSuccess {{ {:?}, {:?} }} }}", digest, message_id),
            ResponseContent::GetFailure { ref id, ref request, .. } =>
                write!(formatter, "ResponseContent {{ GetFailure {{ {:?}, {:?}, .. }} }}", id, request),
            ResponseContent::PutFailure { ref id, ref request, .. } =>
                write!(formatter, "ResponseContent {{ PutFailure {{ {:?}, {:?}, .. }} }}", id, request),
            ResponseContent::PostFailure { ref id, ref request, .. } =>
                write!(formatter, "ResponseContent {{ PostFailure {{ {:?}, {:?}, .. }} }}", id, request),
            ResponseContent::DeleteFailure { ref id, ref request, .. } =>
                write!(formatter, "ResponseContent {{ DeleteFailure {{ {:?}, {:?}, .. }} }}", id, request),
        }
    }
}


#[cfg(test)]
mod test {
    extern crate rand;

    use super::{HopMessage, SignedMessage, RoutingMessage, RequestMessage, RequestContent};
    use id::FullId;
    use authority::Authority;
    use xor_name::XorName;
    use sodiumoxide::crypto::sign;
    use maidsafe_utilities::serialisation::serialise;

    #[test]
    fn signed_message_check_integrity() {
        let name: XorName = rand::random();
        let routing_message = RoutingMessage::Request(
            RequestMessage {
                src: Authority::ClientManager(name),
                dst: Authority::ClientManager(name),
                content: RequestContent::Connect,
            }
        );
        let full_id = FullId::new();
        let signed_message_result = SignedMessage::new(routing_message.clone(), &full_id);

        assert!(signed_message_result.is_ok());

<<<<<<< HEAD
        let signed_message = unwrap_result!(signed_message_result);
=======
        let mut signed_message = signed_message_result.unwrap();
>>>>>>> 884ad3b2

        assert_eq!(routing_message, *signed_message.content());
        assert_eq!(full_id.public_id(), signed_message.public_id());

        let check_integrity_result = signed_message.check_integrity();

        assert!(check_integrity_result.is_ok());

        let full_id = FullId::new();
        let bytes_to_sign = serialise(&(&routing_message, full_id.public_id())).unwrap();
        let signature = sign::sign_detached(&bytes_to_sign, full_id.signing_private_key());

        signed_message.signature = signature;

        let check_integrity_result = signed_message.check_integrity();

        assert!(check_integrity_result.is_err());
    }

    #[test]
    fn hop_message_verify() {
        let name: XorName = rand::random();
        let routing_message = RoutingMessage::Request(
            RequestMessage {
                src: Authority::ClientManager(name),
                dst: Authority::ClientManager(name),
                content: RequestContent::Connect,
            }
        );
        let full_id = FullId::new();
        let signed_message_result = SignedMessage::new(routing_message.clone(), &full_id);

        assert!(signed_message_result.is_ok());

        let signed_message = signed_message_result.unwrap();
        let hop_name: XorName = rand::random();
        let (public_signing_key, secret_signing_key) = sign::gen_keypair();
        let hop_message_result = HopMessage::new(signed_message.clone(), hop_name, &secret_signing_key);

        assert!(hop_message_result.is_ok());

        let hop_message = unwrap_result!(hop_message_result);

        assert_eq!(signed_message, *hop_message.content());
        assert_eq!(hop_name, *hop_message.name());

        let verify_result = hop_message.verify(&public_signing_key);

        assert!(verify_result.is_ok());

        let (public_signing_key, _) = sign::gen_keypair();
        let verify_result = hop_message.verify(&public_signing_key);

        assert!(verify_result.is_err());
    }
}<|MERGE_RESOLUTION|>--- conflicted
+++ resolved
@@ -484,11 +484,7 @@
 
         assert!(signed_message_result.is_ok());
 
-<<<<<<< HEAD
         let signed_message = unwrap_result!(signed_message_result);
-=======
-        let mut signed_message = signed_message_result.unwrap();
->>>>>>> 884ad3b2
 
         assert_eq!(routing_message, *signed_message.content());
         assert_eq!(full_id.public_id(), signed_message.public_id());
